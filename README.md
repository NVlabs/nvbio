[![Build Status](https://travis-ci.com/vmiheer/nvbio.svg?branch=master)](https://travis-ci.com/vmiheer/nvbio)

nvbio
=====

<<<<<<< HEAD
NVBIO is a library of reusable components designed by NVIDIA Corporation to accelerate bioinformatics applications using CUDA.
=======
NVBIO is a library of reusable components designed by NVIDIA Corporatin to
accelerate bioinformatics applications using CUDA.
>>>>>>> 968bb373

Though it is specifically designed to unleash the power of NVIDIA GPUs, most of
its components are completely cross-platform and can be used both from host C++
and device CUDA code.

The purpose of NVBIO is twofold: it can be thought of both as a solid basis to
build new, modern applications targeting GPUs, which deferring the core
computations to a library will always automatically and transparently benefit
from new advances in GPU computing, and as example material to design novel
bioinformatics algorithms for massively parallel architectures.

Additionally, NVBIO contains a suite of applications built on top of it,
including a re-engineered implementation of the famous Bowtie2 short read
aligner. Unlike many prototypes, nvBowtie is an attempt to build an industrial
strength aligner, reproducing most of Bowtie2's original features as well as
adding a few more, such as efficient support for direct BAM (and soon CRAM)
output.

NVBIO is hosted on GitHub at `http://nvlabs.github.io/nvbio/`.



Compilation
-----------

To compile, you first need to acquire submodules.

You can do this while cloning using:

    git clone --recursive git@github.com:vmiheer/nvbio.git

You can do this after having cloned using:

    git submodule update --init --recursive

After this, you must build. To do so, enter the nvbio base directory and perform the following:

    mkdir build
    cd build
    cmake ..
    make -j8

For CUDA 9, you must use GCC6 or less:

    CXX=g++-6 CC=gcc-6 cmake ..

For CUDA 10, you can use up to GCC8.2.

CMake options:

 * `-DGPU_ARCHITECTURE=sm_XX` - By default NVBIO will use sm_35.
 * `-DCMAKE_BUILD_TYPE=Debug` - Compiles with debugging flags. By default full optimizations are used.



Credits
-------

The main contributors of NVBIO are:

 * Jacopo Pantaleoni  -  jpantaleoni@nvidia.com
 * Nuno Subtil        -  nsubtil@nvidia.com<|MERGE_RESOLUTION|>--- conflicted
+++ resolved
@@ -3,12 +3,8 @@
 nvbio
 =====
 
-<<<<<<< HEAD
-NVBIO is a library of reusable components designed by NVIDIA Corporation to accelerate bioinformatics applications using CUDA.
-=======
-NVBIO is a library of reusable components designed by NVIDIA Corporatin to
+NVBIO is a library of reusable components designed by NVIDIA Corporation to
 accelerate bioinformatics applications using CUDA.
->>>>>>> 968bb373
 
 Though it is specifically designed to unleash the power of NVIDIA GPUs, most of
 its components are completely cross-platform and can be used both from host C++
